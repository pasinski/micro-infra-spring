package com.ofg.infrastructure.web.resttemplate.fluent

import ch.qos.logback.classic.Logger
import ch.qos.logback.classic.spi.ILoggingEvent
import ch.qos.logback.core.Appender
import com.ofg.config.BasicProfiles
import com.ofg.infrastructure.base.BaseConfiguration
import com.ofg.infrastructure.base.MvcWiremockIntegrationSpec
import com.ofg.infrastructure.base.ServiceDiscoveryStubbingApplicationConfiguration
import com.ofg.infrastructure.discovery.ServiceAlias
import com.ofg.infrastructure.discovery.ServicePath
import com.ofg.infrastructure.discovery.ServiceResolver
import org.junit.ClassRule
import org.junit.contrib.java.lang.system.ProvideSystemProperty
import org.slf4j.LoggerFactory
import org.springframework.beans.factory.annotation.Autowired
import org.springframework.beans.factory.annotation.Value
import org.springframework.boot.test.SpringApplicationContextLoader
import org.springframework.http.ResponseEntity
import org.springframework.test.context.ActiveProfiles
import org.springframework.test.context.ContextConfiguration
import org.springframework.web.client.ResourceAccessException
import spock.lang.Shared

import static com.github.tomakehurst.wiremock.client.WireMock.aResponse
import static com.ofg.infrastructure.base.dsl.WireMockHttpRequestMapper.wireMockGet

@ActiveProfiles(['stub', BasicProfiles.TEST])
@ContextConfiguration(classes = [BaseConfiguration, ServiceDiscoveryStubbingApplicationConfiguration], loader = SpringApplicationContextLoader)
class ServiceRestClientIntegrationSpec extends MvcWiremockIntegrationSpec {

    private static final String COLLABORATOR_NAME = 'foo-bar'
    private static final String PATH = '/pl/foobar'
    private static final String CONTEXT_SPECIFIC_FOOBAR = 'foobar Poland'

<<<<<<< HEAD
    @Value('${rest.client.readTimeout}')
    int readTimeoutMillis

=======
>>>>>>> 790a96ec
    @Shared
    @ClassRule
    public ProvideSystemProperty resolverUrlPropertyIsSet = new ProvideSystemProperty('service.resolver.url', 'localhost:2183');

    @Autowired
    ServiceRestClient serviceRestClient
<<<<<<< HEAD
=======

    @Autowired ServiceResolver serviceResolver
>>>>>>> 790a96ec

    def "should send a request to provided URL with appending host when calling service"() {
        when:
            ResponseEntity<String> result = serviceRestClient
                    .forService(COLLABORATOR_NAME)
                    .get()
                    .onUrl(PATH)
                    .andExecuteFor()
                    .aResponseEntity()
                    .ofType(String)
        then:
            result.body == CONTEXT_SPECIFIC_FOOBAR
    }

<<<<<<< HEAD
    def "should throw an exception when service does not respond"() {
        given:
            stubInteraction(wireMockGet('/delayed'), aResponse()
                    .withFixedDelay(readTimeoutMillis * 2)
            )
        when:
            serviceRestClient.forExternalService()
                    .get()
                    .onUrl("http://$wiremockUrl:${httpMockServer.port()}/delayed")
                    .andExecuteFor()
                    .anObject().ofType(String)
        then:
            def exception = thrown(ResourceAccessException)
            exception.cause instanceof SocketTimeoutException
            exception.message.contains('Read timed out')

=======
    def 'should log HTTP response using Logback'() {
        given:
            final Appender mockAppender = insertAppender(Mock(Appender.class))
        when:
            ResponseEntity<String> result = serviceRestClient
                    .forService(COLLABORATOR_NAME)
                    .get()
                    .onUrl(PATH)
                    .andExecuteFor()
                    .aResponseEntity()
                    .ofType(String)
        then:
            (1.._) * mockAppender.doAppend({ILoggingEvent e ->
                e.formattedMessage.contains(CONTEXT_SPECIFIC_FOOBAR)
            })
        and:
            result.body == CONTEXT_SPECIFIC_FOOBAR
        cleanup:
            removeAppender(mockAppender)
    }

    Appender insertAppender(Appender appender) {
        root().addAppender(appender);
        return appender
    }

    void removeAppender(Appender appender) {
        root().detachAppender(appender)
    }

    private Logger root() {
        return (Logger) LoggerFactory.getLogger(Logger.ROOT_LOGGER_NAME)
    }

    def "should properly construct parameterized external URL"() {
        given:
            ServicePath path = serviceResolver.resolveAlias(new ServiceAlias(COLLABORATOR_NAME))
            URI uri = serviceResolver.getUri(path).get()
        when:
            String result = serviceRestClient
                    .forExternalService()
                    .get()
                    .onUrlFromTemplate(uri.toString() + '/pl/{name}')
                    .withVariables('foobar')
                    .andExecuteFor()
                    .anObject()
                    .ofType(String)
        then:
            result == CONTEXT_SPECIFIC_FOOBAR
    }

    def "should properly construct external URL from template"() {
        given:
            ServicePath path = serviceResolver.resolveAlias(new ServiceAlias(COLLABORATOR_NAME))
            String uri = serviceResolver.getUri(path).get().toString()
        when:
            String result = serviceRestClient
                    .forExternalService()
                    .get()
                    .onUrlFromTemplate('{uri}/pl/{name}')
                    .withVariables(uri, 'foobar')
                    .andExecuteFor()
                    .anObject()
                    .ofType(String)
        then:
            result == CONTEXT_SPECIFIC_FOOBAR
    }

    def "should properly construct external URL from GString"() {
        given:
            URI uri = uriOf(COLLABORATOR_NAME)
            String name = 'foobar'
        when:
            String result = serviceRestClient
                    .forExternalService()
                    .get()
                    .onUrl("${uri.toString()}/pl/$name")
                    .andExecuteFor()
                    .anObject()
                    .ofType(String)
        then:
            result == CONTEXT_SPECIFIC_FOOBAR
    }

    private URI uriOf(String collaboratorAlias) {
        ServicePath path = serviceResolver.resolveAlias(new ServiceAlias(COLLABORATOR_NAME))
        return serviceResolver.getUri(path).get()
>>>>>>> 790a96ec
    }

}<|MERGE_RESOLUTION|>--- conflicted
+++ resolved
@@ -33,23 +33,17 @@
     private static final String PATH = '/pl/foobar'
     private static final String CONTEXT_SPECIFIC_FOOBAR = 'foobar Poland'
 
-<<<<<<< HEAD
     @Value('${rest.client.readTimeout}')
     int readTimeoutMillis
 
-=======
->>>>>>> 790a96ec
     @Shared
     @ClassRule
     public ProvideSystemProperty resolverUrlPropertyIsSet = new ProvideSystemProperty('service.resolver.url', 'localhost:2183');
 
     @Autowired
     ServiceRestClient serviceRestClient
-<<<<<<< HEAD
-=======
 
     @Autowired ServiceResolver serviceResolver
->>>>>>> 790a96ec
 
     def "should send a request to provided URL with appending host when calling service"() {
         when:
@@ -64,7 +58,6 @@
             result.body == CONTEXT_SPECIFIC_FOOBAR
     }
 
-<<<<<<< HEAD
     def "should throw an exception when service does not respond"() {
         given:
             stubInteraction(wireMockGet('/delayed'), aResponse()
@@ -80,8 +73,8 @@
             def exception = thrown(ResourceAccessException)
             exception.cause instanceof SocketTimeoutException
             exception.message.contains('Read timed out')
+    }
 
-=======
     def 'should log HTTP response using Logback'() {
         given:
             final Appender mockAppender = insertAppender(Mock(Appender.class))
@@ -169,7 +162,6 @@
     private URI uriOf(String collaboratorAlias) {
         ServicePath path = serviceResolver.resolveAlias(new ServiceAlias(COLLABORATOR_NAME))
         return serviceResolver.getUri(path).get()
->>>>>>> 790a96ec
     }
 
 }