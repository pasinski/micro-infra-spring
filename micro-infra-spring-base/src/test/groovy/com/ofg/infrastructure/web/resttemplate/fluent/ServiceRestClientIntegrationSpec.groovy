--- conflicted
+++ resolved
@@ -1,13 +1,8 @@
 package com.ofg.infrastructure.web.resttemplate.fluent
 
-<<<<<<< HEAD
 import ch.qos.logback.classic.Logger
 import ch.qos.logback.classic.spi.ILoggingEvent
 import ch.qos.logback.core.Appender
-=======
-import com.google.common.base.Optional
-import com.google.common.util.concurrent.ListenableFuture
->>>>>>> a4bede0a
 import com.ofg.config.BasicProfiles
 import com.ofg.infrastructure.base.BaseConfiguration
 import com.ofg.infrastructure.base.MvcWiremockIntegrationSpec
@@ -23,7 +18,6 @@
 import org.springframework.http.ResponseEntity
 import org.springframework.test.context.ActiveProfiles
 import org.springframework.test.context.ContextConfiguration
-import spock.lang.IgnoreRest
 import spock.lang.Shared
 
 @ActiveProfiles(['stub', BasicProfiles.TEST])
@@ -56,7 +50,6 @@
             result.body == CONTEXT_SPECIFIC_FOOBAR
     }
 
-<<<<<<< HEAD
     def 'should log HTTP response using Logback'() {
         given:
             final Appender mockAppender = insertAppender(Mock(Appender.class))
@@ -89,7 +82,8 @@
 
     private Logger root() {
         return (Logger) LoggerFactory.getLogger(Logger.ROOT_LOGGER_NAME)
-=======
+    }
+
     def "should properly construct parameterized external URL"() {
         given:
             ServicePath path = serviceResolver.resolveAlias(new ServiceAlias(COLLABORATOR_NAME))
@@ -143,7 +137,6 @@
     private URI uriOf(String collaboratorAlias) {
         ServicePath path = serviceResolver.resolveAlias(new ServiceAlias(COLLABORATOR_NAME))
         return serviceResolver.getUri(path).get()
->>>>>>> a4bede0a
     }
 
 }