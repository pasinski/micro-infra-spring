package com.ofg.infrastructure.web.resttemplate.fluent

import com.codahale.metrics.MetricRegistry
import com.google.common.util.concurrent.ThreadFactoryBuilder
import com.nurkiewicz.asyncretry.AsyncRetryExecutor
import com.ofg.infrastructure.discovery.EnableServiceDiscovery
import com.ofg.infrastructure.discovery.ServiceConfigurationResolver
import com.ofg.infrastructure.discovery.ServiceResolver
import com.ofg.infrastructure.metrics.config.EnableMetrics
import com.ofg.infrastructure.web.resttemplate.MetricsAspect
import com.ofg.infrastructure.web.resttemplate.custom.RestTemplate
import groovy.transform.CompileStatic
import org.springframework.beans.BeansException
import org.springframework.beans.factory.annotation.Autowired
import org.springframework.beans.factory.annotation.Value
import org.springframework.beans.factory.config.BeanFactoryPostProcessor
import org.springframework.beans.factory.config.ConfigurableListableBeanFactory
import org.springframework.context.annotation.Bean
import org.springframework.context.annotation.Configuration
import org.springframework.core.Ordered
import org.springframework.http.client.ClientHttpRequestFactory
import org.springframework.http.client.SimpleClientHttpRequestFactory
import org.springframework.web.client.RestOperations

import java.util.concurrent.Executors
import java.util.concurrent.ScheduledExecutorService
import java.util.concurrent.ThreadFactory

/**
 * Creates a bean of abstraction over {@link RestOperations}.
 *
 * @see ServiceRestClient
 * @see ServiceResolver
 */
@Configuration
@CompileStatic
@EnableMetrics
@EnableServiceDiscovery
class ServiceRestClientConfiguration {

<<<<<<< HEAD
    @Value('${rest.client.connectionTimeout:-1}') int connectionTimeoutMillis
    @Value('${rest.client.readTimeout:-1}') int readTimeoutMillis
=======
    @Autowired
    @Value('${rest.client.maxLogResponseChars:4096}')
    int maxLogResponseChars

    @Autowired
    @Value('${retry.threads:10}')
    int retryPoolThreads
>>>>>>> 790a96ec

    @Bean
    ServiceRestClient serviceRestClient(ServiceResolver serviceResolver, ServiceConfigurationResolver configurationResolver) {
        return new ServiceRestClient(microInfraSpringRestTemplate(), serviceResolver, configurationResolver)
    }

    @Bean
    RestOperations microInfraSpringRestTemplate() {
<<<<<<< HEAD
        def restTemplate = new RestTemplate()
        restTemplate.setRequestFactory(requestFactory())
        return restTemplate
    }

    @Bean
    ClientHttpRequestFactory requestFactory() {
        def requestFactory = new SimpleClientHttpRequestFactory()
        requestFactory.setConnectTimeout(connectionTimeoutMillis)
        requestFactory.setReadTimeout(readTimeoutMillis)
        return requestFactory
=======
        return new RestTemplate(maxLogResponseChars)
>>>>>>> 790a96ec
    }

    @Bean
    AsyncRetryExecutor retryExecutor() {
        return new AsyncRetryExecutor(retryExecutorService())
    }

    private ScheduledExecutorService retryExecutorService() {
        return Executors.newScheduledThreadPool(retryPoolThreads, retryThreadFactory())
    }

    private ThreadFactory retryThreadFactory() {
        new ThreadFactoryBuilder()
                .setNameFormat(AsyncRetryExecutor.simpleName + "-%d")
                .build()
    }

    @Bean
    MetricsAspect metricsAspect(MetricRegistry metricRegistry) {
        return new MetricsAspect(metricRegistry)
    }

    @Bean
    static RestTemplateAutowireCandidateFalsePostProcessor disableMicroInfraSpringRestTemplateAutowiring() {
        return new RestTemplateAutowireCandidateFalsePostProcessor()
    }

    static class RestTemplateAutowireCandidateFalsePostProcessor implements BeanFactoryPostProcessor, Ordered {

        @Override
        void postProcessBeanFactory(ConfigurableListableBeanFactory beanFactory) throws BeansException {
            beanFactory.getBeanDefinition("microInfraSpringRestTemplate").autowireCandidate = false
        }

        @Override
        int getOrder() {
            return HIGHEST_PRECEDENCE
        }
    }
}<|MERGE_RESOLUTION|>--- conflicted
+++ resolved
@@ -18,6 +18,7 @@
 import org.springframework.context.annotation.Bean
 import org.springframework.context.annotation.Configuration
 import org.springframework.core.Ordered
+import org.springframework.http.client.BufferingClientHttpRequestFactory
 import org.springframework.http.client.ClientHttpRequestFactory
 import org.springframework.http.client.SimpleClientHttpRequestFactory
 import org.springframework.web.client.RestOperations
@@ -38,18 +39,10 @@
 @EnableServiceDiscovery
 class ServiceRestClientConfiguration {
 
-<<<<<<< HEAD
     @Value('${rest.client.connectionTimeout:-1}') int connectionTimeoutMillis
     @Value('${rest.client.readTimeout:-1}') int readTimeoutMillis
-=======
-    @Autowired
-    @Value('${rest.client.maxLogResponseChars:4096}')
-    int maxLogResponseChars
-
-    @Autowired
-    @Value('${retry.threads:10}')
-    int retryPoolThreads
->>>>>>> 790a96ec
+    @Value('${rest.client.maxLogResponseChars:4096}') int maxLogResponseChars
+    @Value('${retry.threads:10}') int retryPoolThreads
 
     @Bean
     ServiceRestClient serviceRestClient(ServiceResolver serviceResolver, ServiceConfigurationResolver configurationResolver) {
@@ -58,21 +51,17 @@
 
     @Bean
     RestOperations microInfraSpringRestTemplate() {
-<<<<<<< HEAD
-        def restTemplate = new RestTemplate()
-        restTemplate.setRequestFactory(requestFactory())
+        RestTemplate restTemplate = new RestTemplate(maxLogResponseChars)
+        restTemplate.requestFactory = requestFactory()
         return restTemplate
     }
 
     @Bean
     ClientHttpRequestFactory requestFactory() {
-        def requestFactory = new SimpleClientHttpRequestFactory()
+        SimpleClientHttpRequestFactory requestFactory = new SimpleClientHttpRequestFactory()
         requestFactory.setConnectTimeout(connectionTimeoutMillis)
         requestFactory.setReadTimeout(readTimeoutMillis)
-        return requestFactory
-=======
-        return new RestTemplate(maxLogResponseChars)
->>>>>>> 790a96ec
+        return new BufferingClientHttpRequestFactory(requestFactory)
     }
 
     @Bean
